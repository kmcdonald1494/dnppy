--- conflicted
+++ resolved
@@ -15,36 +15,17 @@
               "Quinten Geddes",
               "Scott Baron"]
 
-<<<<<<< HEAD
-##from R_dnppy import *
-##from chunking import *
-##from convert import *
-##from core import *
-##from download import *
-##from landsat import *
-##from modis import *
-##from radar import *
-##from raster import *
-##from solar import *
-##from textio import *
-##from time_series import *
-=======
-
-# prevents module import issues durring installation.
-if not __name__ == "dnppy_install":
-    
-    from R_dnppy import *
-    from chunking import *
-    from convert import *
-    from core import *
-    from download import *
-    from landsat import *
-    from modis import *
-    from radar import *
-    from raster import *
-    from solar import *
-    from textio import *
-    from time_series import *
->>>>>>> 75e01042
+from R_dnppy import *
+from chunking import *
+from convert import *
+from core import *
+from download import *
+from landsat import *
+from modis import *
+from radar import *
+from raster import *
+from solar import *
+from textio import *
+from time_series import *
 
 
