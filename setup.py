--- conflicted
+++ resolved
@@ -71,13 +71,10 @@
             else:
                 print("Setup aborted!")
                 
-<<<<<<< HEAD
-    except RuntimeError:
-=======
+
     except:
         shutil.rmtree(dest_path)
         shutil.rmtree(dest_path2)
->>>>>>> 020e71a9
         print("installing dnppy version [{0}]".format(up_vers))
         shutil.copytree(source_path,dest_path)
         shutil.copytree(source_path,dest_path2)
